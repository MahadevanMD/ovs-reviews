--- conflicted
+++ resolved
@@ -36,20 +36,6 @@
 NXT_FLOW_MOD: ADD table_id:1 actions=drop
 NXT_FLOW_MOD: ADD table_id:255 tun_id=0x1234000056780000/0xffff0000ffff0000 actions=drop
 ]])
-<<<<<<< HEAD
-=======
-AT_CHECK([sed 's/.*|//' stderr], [0], [dnl
-normalization changed ofp_match, details:
- pre: wildcards=  0x3820f8  in_port=65534  dl_src=00:0a:e4:25:6b:b0  dl_dst=00:00:00:00:00:00  dl_vlan=    9  dl_vlan_pcp=  0  dl_type=     0  nw_tos=   0  nw_proto=   0  nw_src=         0  nw_dst=         0  tp_src=    0  tp_dst=    0
-post: wildcards=  0x3ffff8  in_port=65534  dl_src=00:0a:e4:25:6b:b0  dl_dst=00:00:00:00:00:00  dl_vlan=    9  dl_vlan_pcp=  0  dl_type=     0  nw_tos=   0  nw_proto=   0  nw_src=         0  nw_dst=         0  tp_src=    0  tp_dst=    0
-normalization changed ofp_match, details:
- pre: wildcards=  0x3820ff  in_port=    0  dl_src=00:00:00:00:00:00  dl_dst=00:00:00:00:00:00  dl_vlan=    0  dl_vlan_pcp=  0  dl_type=     0  nw_tos=   0  nw_proto=   0  nw_src=         0  nw_dst=         0  tp_src=    0  tp_dst=    0
-post: wildcards=  0x3fffff  in_port=    0  dl_src=00:00:00:00:00:00  dl_dst=00:00:00:00:00:00  dl_vlan=    0  dl_vlan_pcp=  0  dl_type=     0  nw_tos=   0  nw_proto=   0  nw_src=         0  nw_dst=         0  tp_src=    0  tp_dst=    0
-normalization changed ofp_match, details:
- pre: wildcards=  0x3820ff  in_port=    0  dl_src=00:00:00:00:00:00  dl_dst=00:00:00:00:00:00  dl_vlan=    0  dl_vlan_pcp=  0  dl_type=     0  nw_tos=   0  nw_proto=   0  nw_src=         0  nw_dst=         0  tp_src=    0  tp_dst=    0
-post: wildcards=  0x3fffff  in_port=    0  dl_src=00:00:00:00:00:00  dl_dst=00:00:00:00:00:00  dl_vlan=    0  dl_vlan_pcp=  0  dl_type=     0  nw_tos=   0  nw_proto=   0  nw_src=         0  nw_dst=         0  tp_src=    0  tp_dst=    0
-])
->>>>>>> 2e281761
 AT_CLEANUP
 
 AT_SETUP([ovs-ofctl -F nxm parse-flows])
